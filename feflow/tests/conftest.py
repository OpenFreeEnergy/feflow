--- conflicted
+++ resolved
@@ -74,13 +74,9 @@
     settings = NonEquilibriumCyclingProtocol.default_settings()
 
     settings.thermo_settings.temperature = 300 * unit.kelvin
-<<<<<<< HEAD
-    settings.eq_steps = 1000
-    settings.neq_steps = 1000
-=======
     settings.integrator_settings.equilibrium_steps = 250
     settings.integrator_settings.nonequilibrium_steps = 250
->>>>>>> 568daf30
+    settings.num_cycles = 1
     settings.work_save_frequency = 50
     settings.traj_save_frequency = 250
 
