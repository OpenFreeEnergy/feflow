--- conflicted
+++ resolved
@@ -100,7 +100,6 @@
         assert isinstance(finals[0], ProtocolUnitResult)
         assert finals[0].name == "result"
 
-<<<<<<< HEAD
     @pytest.mark.parametrize(
         "protocol",
         [
@@ -117,13 +116,12 @@
         tmpdir,
         request,
     ):
-
         protocol = request.getfixturevalue(protocol)
         dag = protocol.create(
             stateA=benzene_vacuum_system,
             stateB=toluene_vacuum_system,
             name="Short vacuum transformation",
-            mapping={"ligand": mapping_benzene_toluene},
+            mapping=mapping_benzene_toluene,
         )
 
         with tmpdir.as_cwd():
@@ -159,7 +157,7 @@
             stateA=benzene_vacuum_system,
             stateB=toluene_vacuum_system,
             name="Short vacuum transformation, but extended",
-            mapping={"ligand": mapping_benzene_toluene},
+            mapping=mapping_benzene_toluene,
             extends=ProtocolDAGResult.from_dict(pdr.to_dict()),
         )
 
@@ -180,62 +178,19 @@
 
         assert r_setup.inputs["extends_data"] != {}
 
-        for replicate in range(protocol.settings.num_replicates):
-            replicate = str(replicate)
-            assert isinstance(r_setup.inputs["extends_data"]["systems"][replicate], str)
-            assert isinstance(r_setup.inputs["extends_data"]["states"][replicate], str)
+        for cycle in range(protocol.settings.num_cycles):
+            cycle = str(cycle)
+            assert isinstance(r_setup.inputs["extends_data"]["systems"][cycle], str)
+            assert isinstance(r_setup.inputs["extends_data"]["states"][cycle], str)
             assert isinstance(
-                r_setup.inputs["extends_data"]["integrators"][replicate], str
+                r_setup.inputs["extends_data"]["integrators"][cycle], str
             )
 
             assert (
-                r_setup.inputs["extends_data"]["states"][replicate]
-                == end_states[replicate]
-            )
-
-    def test_dag_execute_failure(self, protocol_dag_broken):
-        protocol, dag, dagfailure = protocol_dag_broken
-
-        assert not dagfailure.ok()
-        assert isinstance(dagfailure, ProtocolDAGResult)
-
-        failed_units = dagfailure.protocol_unit_failures
-
-        assert len(failed_units) == 1
-        assert isinstance(failed_units[0], ProtocolUnitFailure)
-
-    def test_dag_execute_failure_raise_error(
-        self,
-        protocol_short,
-        benzene_vacuum_system,
-        toluene_vacuum_system,
-        broken_mapping,
-        tmpdir,
-    ):
-        """Executes a bad setup of a protocol DAG which has an incorrect mapping"""
-        dag = protocol_short.create(
-            stateA=benzene_vacuum_system,
-            stateB=toluene_vacuum_system,
-            name="a broken dummy run",
-            mapping={"ligand": broken_mapping},
-        )
-
-        # tries to access an atom index that does not exist
-        with tmpdir.as_cwd():
-            shared = Path("shared")
-            shared.mkdir()
-
-            scratch = Path("scratch")
-            scratch.mkdir()
-
-            with pytest.raises(IndexError):
-                execute_DAG(
-                    dag,
-                    raise_error=True,
-                    shared_basedir=shared,
-                    scratch_basedir=scratch,
-                )
-=======
+                r_setup.inputs["extends_data"]["states"][cycle]
+                == end_states[cycle]
+            )
+
     # TODO: We probably need to find failure test cases as control
     # def test_dag_execute_failure(self, protocol_dag_broken):
     #     protocol, dag, dagfailure = protocol_dag_broken
@@ -279,7 +234,6 @@
     #                 shared_basedir=shared,
     #                 scratch_basedir=scratch,
     #             )
->>>>>>> 568daf30
 
     @pytest.mark.gpu_ci
     @pytest.mark.parametrize(
