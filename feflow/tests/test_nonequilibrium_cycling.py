--- conflicted
+++ resolved
@@ -462,8 +462,6 @@
             pass
 
     # TODO: We could also generate a plot with the forward and reverse works and visually check the results.
-<<<<<<< HEAD
-=======
 
     @pytest.mark.slow
     def test_tyk2_complex(
@@ -499,7 +497,6 @@
 
         # Check that the dag was executed correctly
         assert dagresult.ok(), f"DAG was not executed correctly."
->>>>>>> b835e6c8
 
     @pytest.mark.parametrize("method, backend", sorted(partial_charges_config()))
     def test_partial_charge_assignation(
@@ -584,7 +581,6 @@
 
                 execute_DAG(dag, shared_basedir=shared, scratch_basedir=scratch)
 
-<<<<<<< HEAD
     def test_fail_with_multiple_solvent_comps(
         self,
         protocol_short,
@@ -599,7 +595,6 @@
                 stateB=toluene_double_solvent_system,
                 name="Broken double solvent transformation",
                 mapping=mapping_benzene_toluene,
-=======
     def test_error_with_multiple_mappings(
         self,
         protocol_short,
@@ -619,7 +614,6 @@
                 stateB=toluene_vacuum_system,
                 name="Test protocol",
                 mapping=[mapping_benzene_toluene, mapping_benzene_toluene],
->>>>>>> b835e6c8
             )
 
 
@@ -769,11 +763,7 @@
         state_b = ChemicalSystem({"ligand": small_comp_b})
 
         settings = NonEquilibriumCyclingProtocol.default_settings()
-<<<<<<< HEAD
         # Make sure to use CPU platform for tests
-=======
-        # Make sure we use CPU platform
->>>>>>> b835e6c8
         settings.engine_settings.compute_platform = "CPU"
         protocol = NonEquilibriumCyclingProtocol(settings=settings)
 
@@ -798,7 +788,6 @@
         # Finally check that the charges are as expected
         _check_htf_charges(htf, benzene_orig_charges, toluene_orig_charges)
 
-<<<<<<< HEAD
     def test_solvent_phase_tyk2_setup(
         self,
         tyk2_ejm_31_to_ejm_55_systems_only_ligands,
@@ -887,7 +876,6 @@
         setup_result = setup.execute(context=context, **setup.inputs, raise_error=True)
 
         assert setup_result.ok(), "Setup unit did not run successfully."
-=======
 
 def test_settings_round_trip():
     """
@@ -899,5 +887,4 @@
     neq_settings_2 = NonEquilibriumCyclingSettings.model_validate(
         json.loads(neq_json, cls=JSON_HANDLER.decoder)
     )
-    assert neq_settings == neq_settings_2
->>>>>>> b835e6c8
+    assert neq_settings == neq_settings_2