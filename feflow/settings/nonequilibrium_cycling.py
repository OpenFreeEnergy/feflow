--- conflicted
+++ resolved
@@ -10,11 +10,7 @@
 )
 
 from gufe.settings import Settings
-<<<<<<< HEAD
-from pydantic import root_validator, Field
-=======
-from pydantic.v1 import root_validator
->>>>>>> 842f1ae2
+from pydantic.v1 import root_validator, Field
 from openfe.protocols.openmm_utils.omm_settings import (
     OpenMMSolvationSettings,
     OpenMMEngineSettings,
