--- conflicted
+++ resolved
@@ -149,22 +149,22 @@
                 serialize(openmm_object, filename)
                 return filename
 
-            for replicate in range(settings.num_replicates):
-                replicate = str(replicate)
-                system_outfile = ctx.shared / f"system_{replicate}.xml.bz2"
-                state_outfile = ctx.shared / f"state_{replicate}.xml.bz2"
-                integrator_outfile = ctx.shared / f"integrator_{replicate}.xml.bz2"
-
-                extends_data["systems"][replicate] = _write_xml(
-                    extends_data["systems"][replicate],
+            for cycle in range(settings.num_cycles):
+                cycle = str(cycle)
+                system_outfile = ctx.shared / f"system_{cycle}.xml.bz2"
+                state_outfile = ctx.shared / f"state_{cycle}.xml.bz2"
+                integrator_outfile = ctx.shared / f"integrator_{cycle}.xml.bz2"
+
+                extends_data["systems"][cycle] = _write_xml(
+                    extends_data["systems"][cycle],
                     system_outfile,
                 )
-                extends_data["states"][replicate] = _write_xml(
-                    extends_data["states"][replicate],
+                extends_data["states"][cycle] = _write_xml(
+                    extends_data["states"][cycle],
                     state_outfile,
                 )
-                extends_data["integrators"][replicate] = _write_xml(
-                    extends_data["integrators"][replicate],
+                extends_data["integrators"][cycle] = _write_xml(
+                    extends_data["integrators"][cycle],
                     integrator_outfile,
                 )
 
@@ -383,10 +383,10 @@
         systems = {}
         states = {}
         integrators = {}
-        for replicate_name in map(str, range(settings.num_replicates)):
-            systems[replicate_name] = system_outfile
-            states[replicate_name] = state_outfile
-            integrators[replicate_name] = integrator_outfile
+        for cycle_name in map(str, range(settings.num_cycles)):
+            systems[cycle_name] = system_outfile
+            states[cycle_name] = state_outfile
+            integrators[cycle_name] = integrator_outfile
 
         return {
             "systems": systems,
@@ -966,10 +966,6 @@
         # Handle parameters
         if mapping is None:
             raise ValueError("`mapping` is required for this Protocol")
-<<<<<<< HEAD
-
-        if "ligand" not in mapping:
-            raise ValueError("'ligand' must be specified in `mapping` dict")
 
         extends_data = {}
         if isinstance(extends, ProtocolDAGResult):
@@ -1001,8 +997,15 @@
             if mapping is not None:
                 if original_mapping != mapping:
                     raise ValueError(
-                        "'mapping' is not consistent with the mapping provided by the 'extnds' ProtocolDAGResult."
+                        "'mapping' is not consistent with the mapping provided by the 'extends' ProtocolDAGResult."
                     )
+
+            # TODO: are there instances where this is too strict?
+            if setup.inputs["settings"] != self.settings:
+                raise ValueError(
+                    "protocol settings are not consistent with those present in the SetupUnit of the 'extends' ProtocolDAGResult."
+                )
+
             else:
                 mapping = original_mapping
 
@@ -1024,10 +1027,6 @@
                 initial_atom_indices=r_setup.outputs["initial_atom_indices"],
                 final_atom_indices=r_setup.outputs["final_atom_indices"],
             )
-=======
-        if extends:
-            raise NotImplementedError("Can't extend simulations yet")
->>>>>>> 568daf30
 
         # inputs to `ProtocolUnit.__init__` should either be `Gufe` objects
         # or JSON-serializable objects
@@ -1044,9 +1043,9 @@
 
         simulations = [
             self._simulation_unit(
-                setup=setup, settings=self.settings, name=f"{replicate}"
-            )
-            for replicate in range(num_cycles)
+                setup=setup, settings=self.settings, name=f"{cycle}"
+            )
+            for cycle in range(num_cycles)
         ]
 
         end = ResultUnit(name="result", simulations=simulations)
