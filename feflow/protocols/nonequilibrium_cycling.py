# Adapted from perses: https://github.com/choderalab/perses/blob/protocol-neqcyc/perses/protocols/nonequilibrium_cycling.py

<<<<<<< HEAD
=======
from typing import Optional, Any, Union
from collections.abc import Iterable
from itertools import chain

>>>>>>> b835e6c8
import datetime
import logging
import pickle
import time
import warnings
from typing import Optional, Any
from collections.abc import Iterable

from gufe import SolventComponent, ProteinComponent
from gufe.settings import Settings
from gufe.chemicalsystem import ChemicalSystem
from gufe.mapping import ComponentMapping
from gufe.protocols import (
    Protocol,
    ProtocolUnit,
    ProtocolResult,
    ProtocolDAGResult,
)

from feflow.settings.small_molecules import OpenFFPartialChargeSettings

# TODO: Remove/change when things get migrated to openmmtools or feflow
from openfe.protocols.openmm_utils import system_creation
<<<<<<< HEAD
from openfe.protocols.openmm_utils.omm_compute import get_openmm_platform
=======

try:  # Support openfe < 1.3.0
    from openfe.protocols.openmm_rfe._rfe_utils.compute import get_openmm_platform
except ModuleNotFoundError:
    from openfe.protocols.openmm_utils.omm_compute import get_openmm_platform
>>>>>>> b835e6c8

from openff.toolkit import Molecule as OFFMolecule
from openff.units import unit
from openff.units.openmm import to_openmm, from_openmm

from ..settings import NonEquilibriumCyclingSettings
from ..utils.data import serialize, deserialize
from ..utils.exceptions import ProtocolSupportError
from ..utils.misc import (
    generate_omm_top_from_component,
    get_chain_residues_from_resids,
    get_positions_from_component,
)
from ..utils.vendored import get_omm_modeller

# Specific instance of logger for this module
logger = logging.getLogger(__name__)


class SetupUnit(ProtocolUnit):
    """
    Initial unit of the protocol. Sets up a Nonequilibrium cycling simulation given the chemical
    systems, mapping and settings.
    """

    @staticmethod
    def _assign_openff_partial_charges(
        charge_settings: OpenFFPartialChargeSettings,
        off_small_mols: Iterable[OFFMolecule],
    ) -> None:
        """
        Assign partial charges to SmallMoleculeComponents given the specified settings,
        using the OpenFF toolkit.

        Parameters
        ----------
        charge_settings : OpenFFPartialChargeSettings
          Settings for controlling how the partial charges are assigned.
        off_small_mols : Iterable[OFFMolecule]
          Dictionary of OpenFF Molecules to add, keyed by
          state and SmallMoleculeComponent.
        """
        from feflow.utils.charge import assign_offmol_partial_charges

        for mol in off_small_mols:
            assign_offmol_partial_charges(
                offmol=mol,
                overwrite=False,
                method=charge_settings.partial_charge_method,
                toolkit_backend=charge_settings.off_toolkit_backend,
                generate_n_conformers=charge_settings.number_of_conformers,
                nagl_model=charge_settings.nagl_model,
            )

    def _execute(self, ctx, *, protocol, state_a, state_b, mapping, **inputs):
        """
        Execute the setup part of the nonequilibrium switching protocol.

        Parameters
        ----------
        ctx : gufe.protocols.protocolunit.Context
            The gufe context for the unit.
        protocol : gufe.protocols.Protocol
            The Protocol used to create this Unit. Contains key information
            such as the settings.
        state_a : gufe.ChemicalSystem
            The initial chemical system.
        state_b : gufe.ChemicalSystem
            The objective chemical system.
        mapping : gufe.mapping.LigandAtomMapping
            A dict featuring mappings between the two chemical systems.

        Returns
        -------
        dict : dict[str, str]
            Dictionary with paths to work arrays, both forward and reverse, and
            trajectory coordinates for systems A and B. As well as path for the
            pickled HTF object, mostly for debugging purposes.
        """
        # needed imports
        import openmm
        from openff.units.openmm import ensure_quantity
        from openmmtools.integrators import PeriodicNonequilibriumIntegrator
        from gufe.components import SmallMoleculeComponent
        from openfe.protocols.openmm_rfe import _rfe_utils
        from openfe.protocols.openmm_utils.system_validation import (
            get_alchemical_components,
        )
        from feflow.utils.hybrid_topology import HybridTopologyFactory
        from feflow.utils.charge import get_alchemical_charge_difference
        from feflow.utils.misc import register_ff_parameters_template

        # Get receptor components from systems if found (None otherwise)
        solvent_comps = state_a.get_components_of_type(SolventComponent)
        solvent_comp_a = next(
            iter(solvent_comps), None
        )  # there must be at most one solvent comp
        protein_comps_a = state_a.get_components_of_type(ProteinComponent)
        small_mols_a = state_a.get_components_of_type(SmallMoleculeComponent)

        # Get alchemical components -- Expect only one alchemical component per state
        alchem_comps_dict = get_alchemical_components(state_a, state_b)
        state_a_alchem_comp = alchem_comps_dict["stateA"][0]
        state_b_alchem_comp = alchem_comps_dict["stateB"][0]

        # TODO: Do we need to change something in the settings? Does the Protein mutation protocol require specific settings?
        # Get all the relevant settings
        settings: NonEquilibriumCyclingSettings = protocol.settings
        # Get settings for system generator
        forcefield_settings = settings.forcefield_settings
        thermodynamic_settings = settings.thermo_settings
        integrator_settings = settings.integrator_settings
        charge_settings: OpenFFPartialChargeSettings = settings.partial_charge_settings
        solvation_settings = settings.solvation_settings
        alchemical_settings = settings.alchemical_settings

        # handle cache for system generator
        if settings.forcefield_cache is not None:
            ffcache = ctx.shared / settings.forcefield_cache
        else:
            ffcache = None

        system_generator = system_creation.get_system_generator(
            forcefield_settings=forcefield_settings,
            thermo_settings=thermodynamic_settings,
            integrator_settings=integrator_settings,
            cache=ffcache,
            has_solvent=bool(solvent_comp_a),
        )

        # Parameterizing small molecules
        self.logger.info("Parameterizing molecules")
        # Get small molecules from states
        state_a_small_mols = state_a.get_components_of_type(SmallMoleculeComponent)
        state_b_small_mols = state_b.get_components_of_type(SmallMoleculeComponent)
        all_small_mols = set(state_a_small_mols) | set(state_b_small_mols)

        # Generate and register FF parameters in the system generator template
        all_openff_mols = [comp.to_openff() for comp in all_small_mols]
        logger.info(
            "Registering partial charges and FF parameters in template for posterior use in generating openmm systems."
        )
        warnings.warn(
            "Partial charges in the template could differ from what the small molecule components actually store. This potentially undesired behavior is to be improved in the future."
        )
        register_ff_parameters_template(
            system_generator, charge_settings, all_openff_mols
        )

        # c. get OpenMM Modeller + a dictionary of resids for each component
        state_a_modeller, component_resids = get_omm_modeller(
            protein_comps=protein_comps_a,
            solvent_comps=solvent_comp_a,
            small_mols=small_mols_a,
            omm_forcefield=system_generator.forcefield,
            solvent_settings=solvation_settings,
        )

        # d. get topology & positions
        # Note: roundtrip positions to remove vec3 issues
        state_a_topology = state_a_modeller.getTopology()
        state_a_positions = to_openmm(from_openmm(state_a_modeller.getPositions()))

        # e. create the stateA System
        # Note: If there are no small mols ommffs requires a None
        state_a_system = system_generator.create_system(
            state_a_modeller.topology,
            molecules=(
                [mol.to_openff() for mol in state_a_small_mols]
                if state_a_small_mols
                else None
            ),
        )

        # 2. Get stateB system
        # a. Generate topology reusing state A topology as possible
        # Note: We are only dealing with single alchemical components
        state_b_alchem_top = generate_omm_top_from_component(state_b_alchem_comp)
        state_b_alchem_pos = get_positions_from_component(state_b_alchem_comp)
        # Get all the residues indices from alchemical chain
        # NOTE: We assume single residue/point/component mutation here
        state_a_alchem_resids = get_chain_residues_from_resids(
            topology=state_a_topology,
            residue_indices=component_resids[state_a_alchem_comp],
        )

        (
            state_b_topology,
            state_b_alchem_resids,
        ) = _rfe_utils.topologyhelpers.combined_topology(
            state_a_topology,
            state_b_alchem_top,
            exclude_resids=state_a_alchem_resids,
        )

        state_b_system = system_generator.create_system(
            state_b_topology,
            molecules=[mol.to_openff() for mol in state_b_small_mols],
        )

        # TODO: This doesn't have to be a ligand mapping. i.e. for protein mutation.
        # c. Define correspondence mappings between the two systems
        ligand_mappings = _rfe_utils.topologyhelpers.get_system_mappings(
            mapping.componentA_to_componentB,
            state_a_system,
            state_a_topology,
            state_a_alchem_resids,
            state_b_system,
            state_b_topology,
            state_b_alchem_resids,
            # These are non-optional settings for this method
            fix_constraints=True,
        )

        # Handle charge corrections/transformations
        # Get the change difference between the end states
        # and check if the charge correction used is appropriate
        try:  # Catch unsupported charges differences and raise protocol error
            charge_difference = get_alchemical_charge_difference(
                mapping,
                forcefield_settings.nonbonded_method,
                alchemical_settings.explicit_charge_correction,
                solvent_comp_a,  # Solvent comp in a is expected to be the same as in b
            )
        except ValueError as e:
            raise ProtocolSupportError(str(e))

        if alchemical_settings.explicit_charge_correction:
            alchem_water_resids = _rfe_utils.topologyhelpers.get_alchemical_waters(
                state_a_topology,
                state_a_positions,
                charge_difference,
                alchemical_settings.explicit_charge_correction_cutoff,
            )
            _rfe_utils.topologyhelpers.handle_alchemical_waters(
                alchem_water_resids,
                state_b_topology,
                state_b_system,
                ligand_mappings,
                charge_difference,
                solvent_comp_a,
            )

        # d. Finally get the positions
        state_b_positions = _rfe_utils.topologyhelpers.set_and_check_new_positions(
            ligand_mappings,
            state_a_topology,
            state_b_topology,
            old_positions=ensure_quantity(state_a_positions, "openmm"),
            insert_positions=state_b_alchem_pos,
        )

        # TODO: handle the literals directly in the HTF object (issue #42)
        # Get softcore potential settings
        if alchemical_settings.softcore_LJ.lower() == "gapsys":
            softcore_LJ_v2 = True
        elif alchemical_settings.softcore_LJ.lower() == "beutler":
            softcore_LJ_v2 = False
        # TODO: We need to test HTF for protein mutation cases, probably.
        #  What are ways to quickly check an HTF is correct?
        # Now we can create the HTF from the previous objects
        hybrid_factory = HybridTopologyFactory(
            state_a_system,
            state_a_positions,
            state_a_topology,
            state_b_system,
            state_b_positions,
            state_b_topology,
            old_to_new_atom_map=ligand_mappings["old_to_new_atom_map"],
            old_to_new_core_atom_map=ligand_mappings["old_to_new_core_atom_map"],
            use_dispersion_correction=alchemical_settings.use_dispersion_correction,
            softcore_alpha=alchemical_settings.softcore_alpha,
            softcore_LJ_v2=softcore_LJ_v2,
            softcore_LJ_v2_alpha=alchemical_settings.softcore_alpha,
            interpolate_old_and_new_14s=alchemical_settings.turn_off_core_unique_exceptions,
        )
        ####### END OF SETUP #########
        # Serialize HTF, system, state and integrator
        htf_outfile = ctx.shared / "hybrid_topology_factory.pickle"
        with open(htf_outfile, "wb") as htf_file:
            pickle.dump(hybrid_factory, htf_file)

        system = hybrid_factory.hybrid_system
        positions = hybrid_factory.hybrid_positions

        # Set up integrator
        temperature = to_openmm(thermodynamic_settings.temperature)
        integrator_settings = settings.integrator_settings
        integrator = PeriodicNonequilibriumIntegrator(
            alchemical_functions=settings.lambda_functions,
            nsteps_neq=integrator_settings.nonequilibrium_steps,
            nsteps_eq=integrator_settings.equilibrium_steps,
            splitting=integrator_settings.splitting,
            timestep=to_openmm(integrator_settings.timestep),  # needs openmm Quantity
            temperature=temperature,
        )

        # Set up context
        platform = get_openmm_platform(settings.engine_settings.compute_platform)
        context = openmm.Context(system, integrator, platform)
        context.setPeriodicBoxVectors(*system.getDefaultPeriodicBoxVectors())
        context.setPositions(positions)

        try:
<<<<<<< HEAD
            # Minimize
            openmm.LocalEnergyMinimizer.minimize(context)
            # Optionally store minimized topology -- Mostly for debugging purposes
            if settings.store_minimized_pdb:
                from openmm.app import PDBFile

                omm_top_ = hybrid_factory.omm_hybrid_topology
                omm_state_ = context.getState(getPositions=True)
                omm_pos_ = omm_state_.getPositions()
                with open(
                    ctx.shared / "minimized_hybrid_topology.pdb", "w"
                ) as out_file:
                    PDBFile.writeFile(omm_top_, omm_pos_, out_file)

=======
>>>>>>> b835e6c8
            # SERIALIZE SYSTEM, STATE, INTEGRATOR
            # need to set velocities to temperature so serialized state features velocities,
            # which is important for usability by the Folding@Home openmm-core
            thermodynamic_settings = settings.thermo_settings
            temperature = to_openmm(thermodynamic_settings.temperature)
            context.setVelocitiesToTemperature(temperature)

            # state needs to include positions, forces, velocities, and energy
            # to be usable by the Folding@Home openmm-core
            state_ = context.getState(
                getPositions=True, getForces=True, getVelocities=True, getEnergy=True
            )
            system_ = context.getSystem()
            integrator_ = context.getIntegrator()

            system_outfile = ctx.shared / "system.xml.bz2"
            state_outfile = ctx.shared / "state.xml.bz2"
            integrator_outfile = ctx.shared / "integrator.xml.bz2"

            serialize(system_, system_outfile)
            serialize(state_, state_outfile)
            serialize(integrator_, integrator_outfile)

        finally:
            # Explicit cleanup for GPU resources
            del context, integrator

        return {
            "system": system_outfile,
            "state": state_outfile,
            "integrator": integrator_outfile,
            "initial_atom_indices": hybrid_factory.initial_atom_indices,
            "final_atom_indices": hybrid_factory.final_atom_indices,
            "topology_path": htf_outfile,
        }


class CycleUnit(ProtocolUnit):
    """
    Monolithic unit for the cycle part of the simulation.
    It runs a number of NEq cycles from the outputs of a setup unit and stores the work computed in
    numpy-formatted files, to be analyzed by a result unit.
    """

    @staticmethod
    def extract_positions(context, initial_atom_indices, final_atom_indices):
        """
        Extract positions from initial and final systems based from the hybrid topology.

        Parameters
        ----------
        context: openmm.Context
            Current simulation context where from extract positions.
        hybrid_topology_factory: HybridTopologyFactory
            Hybrid topology factory where to extract positions and mapping information

        Returns
        -------

        Notes
        -----
        It achieves this by taking the positions and indices from the initial and final states of
        the transformation, and computing the overlap of these with the indices of the complete
        hybrid topology, filtered by some mdtraj selection expression.

        1. Get positions from context
        2. Get topology from HTF (already mdtraj topology)
        3. Merge that information into mdtraj.Trajectory
        4. Filter positions for initial/final according to selection string
        """
        import numpy as np

        # Get positions from current openmm context
        positions = context.getState(getPositions=True).getPositions(asNumpy=True)

        # Get indices for initial and final topologies in hybrid topology
        initial_indices = np.asarray(initial_atom_indices)
        final_indices = np.asarray(final_atom_indices)

        initial_positions = positions[initial_indices, :]
        final_positions = positions[final_indices, :]

        return initial_positions, final_positions

    def _execute(self, ctx, *, protocol, setup, **inputs):
        """
        Execute the simulation part of the Nonequilibrium switching protocol using GUFE objects.

        Parameters
        ----------
        ctx : gufe.protocols.protocolunit.Context
            The gufe context for the unit.
        protocol : gufe.protocols.Protocol
            The Protocol used to create this Unit. Contains key information
            such as the settings.
        setup : gufe.protocols.ProtocolUnit
            The SetupUnit

        Returns
        -------
        dict : dict[str, str]
            Dictionary with paths to work arrays, both forward and reverse, and trajectory coordinates for systems
            A and B.
        """
        import numpy as np
        import openmm
        import openmm.unit as openmm_unit
        from openmmtools.integrators import PeriodicNonequilibriumIntegrator

        # Setting up logging to file in shared filesystem
        file_logger = logging.getLogger("neq-cycling")
        output_log_path = ctx.shared / "feflow-neq-cycling.log"
        file_handler = logging.FileHandler(output_log_path, mode="w")
        file_handler.setLevel(logging.DEBUG)  # TODO: Set to INFO in production
        log_formatter = logging.Formatter(
            fmt="%(asctime)s %(levelname)-8s %(message)s", datefmt="%Y-%m-%d %H:%M:%S"
        )
        file_handler.setFormatter(log_formatter)
        file_logger.addHandler(file_handler)

        # Get state, system, and integrator from setup unit
        system = deserialize(setup.outputs["system"])
        state = deserialize(setup.outputs["state"])
        integrator = deserialize(setup.outputs["integrator"])
        PeriodicNonequilibriumIntegrator.restore_interface(integrator)

        # Get atom indices for either end of the hybrid topology
        initial_atom_indices = setup.outputs["initial_atom_indices"]
        final_atom_indices = setup.outputs["final_atom_indices"]

        # Extract settings from the Protocol
        settings = protocol.settings

        # Set up context
        platform = get_openmm_platform(settings.engine_settings.compute_platform)
        context = openmm.Context(system, integrator, platform)
        context.setState(state)

        # Minimize
        openmm.LocalEnergyMinimizer.minimize(context)

        # Equilibrate
        thermodynamic_settings = settings.thermo_settings
        temperature = to_openmm(thermodynamic_settings.temperature)
        context.setVelocitiesToTemperature(temperature)

        # Extract settings used below
        neq_steps = settings.integrator_settings.nonequilibrium_steps
        eq_steps = settings.integrator_settings.equilibrium_steps
        traj_save_frequency = settings.traj_save_frequency
        work_save_frequency = (
            settings.work_save_frequency
        )  # Note: this is divisor of traj save freq.
        selection_expression = settings.atom_selection_expression

        try:
            # Prepare objects to store positions -- empty lists so far
            (
                forward_eq_initial,
                forward_eq_final,
                forward_neq_initial,
                forward_neq_final,
            ) = (
                [],
                [],
                [],
                [],
            )
            (
                reverse_eq_final,
                reverse_eq_initial,
                reverse_neq_initial,
                reverse_neq_final,
            ) = (
                [],
                [],
                [],
                [],
            )

            # Coarse number of steps -- each coarse consists of work_save_frequency steps
            coarse_eq_steps = int(
                eq_steps / work_save_frequency
            )  # Note: eq_steps is multiple of work save steps
            coarse_neq_steps = int(
                neq_steps / work_save_frequency
            )  # Note: neq_steps is multiple of work save steps

            # TODO: Also get the GPU information (plain try-except with nvidia-smi)

            # Equilibrium (lambda = 0)
            # start timer
            start_time = time.perf_counter()
            for step in range(coarse_eq_steps):
                integrator.step(work_save_frequency)
                file_logger.debug(
                    f"coarse step: {step}: saving work (freq {work_save_frequency})"
                )
                # Save positions
                if step % traj_save_frequency == 0:
                    file_logger.debug(
                        f"coarse step: {step}: saving trajectory (freq {traj_save_frequency})"
                    )
                    initial_positions, final_positions = self.extract_positions(
                        context, initial_atom_indices, final_atom_indices
                    )
                    forward_eq_initial.append(initial_positions)
                    forward_eq_final.append(final_positions)
            # Make sure trajectories are stored at the end of the eq loop
            file_logger.debug(
                f"coarse step: {step}: saving trajectory (freq {traj_save_frequency})"
            )
            initial_positions, final_positions = self.extract_positions(
                context, initial_atom_indices, final_atom_indices
            )
            forward_eq_initial.append(initial_positions)
            forward_eq_final.append(final_positions)

            eq_forward_time = time.perf_counter()
            eq_forward_walltime = datetime.timedelta(
                seconds=eq_forward_time - start_time
            )
            file_logger.info(
                f"replicate_{self.name} Forward (lamba = 0) equilibration time : {eq_forward_walltime}"
            )

            # Run neq
            # Forward (0 -> 1)
            # Initialize works with current value
            forward_works = [integrator.get_protocol_work(dimensionless=True)]
            for fwd_step in range(coarse_neq_steps):
                integrator.step(work_save_frequency)
                forward_works.append(integrator.get_protocol_work(dimensionless=True))
                if fwd_step % traj_save_frequency == 0:
                    initial_positions, final_positions = self.extract_positions(
                        context, initial_atom_indices, final_atom_indices
                    )
                    forward_neq_initial.append(initial_positions)
                    forward_neq_final.append(final_positions)
            # Make sure trajectories are stored at the end of the neq loop
            initial_positions, final_positions = self.extract_positions(
                context, initial_atom_indices, final_atom_indices
            )
            forward_neq_initial.append(initial_positions)
            forward_neq_final.append(final_positions)

            neq_forward_time = time.perf_counter()
            neq_forward_walltime = datetime.timedelta(
                seconds=neq_forward_time - eq_forward_time
            )
            file_logger.info(
                f"replicate_{self.name} Forward nonequilibrium time (lambda 0 -> 1): {neq_forward_walltime}"
            )

            # Equilibrium (lambda = 1)
            for step in range(coarse_eq_steps):
                integrator.step(work_save_frequency)
                if step % traj_save_frequency == 0:
                    initial_positions, final_positions = self.extract_positions(
                        context, initial_atom_indices, final_atom_indices
                    )
                    reverse_eq_initial.append(
                        initial_positions
                    )  # TODO: Maybe better naming not old/new but initial/final
                    reverse_eq_final.append(final_positions)
            # Make sure trajectories are stored at the end of the eq loop
            initial_positions, final_positions = self.extract_positions(
                context, initial_atom_indices, final_atom_indices
            )
            reverse_eq_initial.append(initial_positions)
            reverse_eq_final.append(final_positions)

            eq_reverse_time = time.perf_counter()
            eq_reverse_walltime = datetime.timedelta(
                seconds=eq_reverse_time - neq_forward_time
            )
            file_logger.info(
                f"replicate_{self.name} Reverse (lambda 1) time: {eq_reverse_walltime}"
            )

            # Reverse work (1 -> 0)
            reverse_works = [integrator.get_protocol_work(dimensionless=True)]
            for rev_step in range(coarse_neq_steps):
                integrator.step(work_save_frequency)
                reverse_works.append(integrator.get_protocol_work(dimensionless=True))
                if rev_step % traj_save_frequency == 0:
                    initial_positions, final_positions = self.extract_positions(
                        context, initial_atom_indices, final_atom_indices
                    )
                    reverse_neq_initial.append(initial_positions)
                    reverse_neq_final.append(final_positions)
            # Make sure trajectories are stored at the end of the neq loop
            initial_positions, final_positions = self.extract_positions(
                context, initial_atom_indices, final_atom_indices
            )
            forward_eq_initial.append(initial_positions)
            forward_eq_final.append(final_positions)

            neq_reverse_time = time.perf_counter()
            neq_reverse_walltime = datetime.timedelta(
                seconds=neq_reverse_time - eq_reverse_time
            )
            file_logger.info(
                f"replicate_{self.name} Reverse nonequilibrium time (lambda 1 -> 0): {neq_reverse_walltime}"
            )
            # Elapsed time for the whole cycle
            cycle_walltime = datetime.timedelta(seconds=neq_reverse_time - start_time)
            file_logger.info(
                f"replicate_{self.name} Nonequilibrium cycle total walltime: {cycle_walltime}"
            )

            # Computing performance in ns/day
            timestep = to_openmm(settings.integrator_settings.timestep)
            simulation_time = 2 * (eq_steps + neq_steps) * timestep
            walltime_in_seconds = cycle_walltime.total_seconds() * openmm_unit.seconds
            estimated_performance = simulation_time.value_in_unit(
                openmm_unit.nanosecond
            ) / walltime_in_seconds.value_in_unit(
                openmm_unit.days
            )  # in ns/day
            file_logger.info(
                f"replicate_{self.name} Estimated performance: {estimated_performance} ns/day"
            )

            # Serialize works
            forward_work_path = ctx.shared / f"forward_{self.name}.npy"
            reverse_work_path = ctx.shared / f"reverse_{self.name}.npy"
            with open(forward_work_path, "wb") as out_file:
                np.save(out_file, forward_works)
            with open(reverse_work_path, "wb") as out_file:
                np.save(out_file, reverse_works)

            # Store timings and performance info in dictionary
            timing_info = {
                "eq_forward_time_in_s": eq_forward_walltime.total_seconds(),
                "neq_forward_time_in_s": neq_forward_walltime.total_seconds(),
                "eq_reverse_time_in_s": eq_reverse_walltime.total_seconds(),
                "neq_reverse_time_in_s": neq_reverse_walltime.total_seconds(),
                "performance_in_ns_day": estimated_performance,
            }

            # TODO: Do we need to save the trajectories?
            # Serialize trajectories
            forward_eq_old_path = ctx.shared / f"forward_eq_old_{self.name}.npy"
            forward_eq_new_path = ctx.shared / f"forward_eq_new_{self.name}.npy"
            forward_neq_old_path = ctx.shared / f"forward_neq_old_{self.name}.npy"
            forward_neq_new_path = ctx.shared / f"forward_neq_new_{self.name}.npy"
            reverse_eq_new_path = ctx.shared / f"reverse_eq_new_{self.name}.npy"
            reverse_eq_old_path = ctx.shared / f"reverse_eq_old_{self.name}.npy"
            reverse_neq_old_path = ctx.shared / f"reverse_neq_old_{self.name}.npy"
            reverse_neq_new_path = ctx.shared / f"reverse_neq_new_{self.name}.npy"

            with open(forward_eq_old_path, "wb") as out_file:
                np.save(out_file, np.array(forward_eq_initial))
            with open(forward_eq_new_path, "wb") as out_file:
                np.save(out_file, np.array(forward_eq_final))
            with open(reverse_eq_old_path, "wb") as out_file:
                np.save(out_file, np.array(reverse_eq_initial))
            with open(reverse_eq_new_path, "wb") as out_file:
                np.save(out_file, np.array(reverse_eq_final))
            with open(forward_neq_old_path, "wb") as out_file:
                np.save(out_file, np.array(forward_neq_initial))
            with open(forward_neq_new_path, "wb") as out_file:
                np.save(out_file, np.array(forward_neq_final))
            with open(reverse_neq_old_path, "wb") as out_file:
                np.save(out_file, np.array(reverse_neq_initial))
            with open(reverse_neq_new_path, "wb") as out_file:
                np.save(out_file, np.array(reverse_neq_final))

            # Saving trajectory paths in dictionary structure
            trajectory_paths = {
                "forward_eq_initial": forward_eq_old_path,
                "forward_eq_final": forward_eq_new_path,
                "forward_neq_initial": forward_neq_old_path,
                "forward_neq_final": forward_neq_new_path,
                "reverse_eq_initial": reverse_eq_old_path,
                "reverse_eq_final": reverse_eq_new_path,
                "reverse_neq_initial": reverse_neq_old_path,
                "reverse_neq_final": reverse_neq_new_path,
            }
        finally:
            # Explicit cleanup for GPU resources
            del context, integrator

        return {
            "forward_work": forward_work_path,
            "reverse_work": reverse_work_path,
            "trajectory_paths": trajectory_paths,
            "log": output_log_path,
            "timing_info": timing_info,
        }


class ResultUnit(ProtocolUnit):
    """
    Returns cumulated work and paths for output files.
    """

    @staticmethod
    def _execute(ctx, *, simulations, **inputs):
        import numpy as np

        # TODO: This can take the settings and process a debug flag, and populate all the paths for trajectories as needed
        # Load the works from shared serialized objects
        # TODO: We need to make sure the array is the CUMULATIVE work and that we just want the last value
        forward_works = []
        reverse_works = []
        for simulation in simulations:
            forward_work = np.load(simulation.outputs["forward_work"])
            reverse_work = np.load(simulation.outputs["reverse_work"])

            forward_works.append(forward_work - forward_work[0])
            reverse_works.append(reverse_work - reverse_work[0])

        # Path dictionary
        paths_dict = {
            "forward_work": [
                simulation.outputs["forward_work"] for simulation in simulations
            ],
            "reverse_work": [
                simulation.outputs["reverse_work"] for simulation in simulations
            ],
        }

        return {
            "forward_work": forward_works,
            "reverse_work": reverse_works,
            "paths": paths_dict,
        }


class NonEquilibriumCyclingProtocolResult(ProtocolResult):
    """
    Gathers results from different runs and computes the free energy estimates using BAR and its errors using
    bootstrapping.
    """

    def get_estimate(self):
        """
        Get a free energy estimate using bootstrap and BAR.

        Parameters
        ----------
        n_bootstraps: int
            Number of bootstrapped samples to use.

        Returns
        -------
        free_energy: unit.Quantity
            Free energy estimate in units of kcal/mol.

        """
        import numpy as np
        import numpy.typing as npt
        import pymbar

        forward_work = [i[-1] for i in self.data["forward_work"]]
        reverse_work = [i[-1] for i in self.data["reverse_work"]]

        forward_work: npt.NDArray[float] = np.array(forward_work)
        reverse_work: npt.NDArray[float] = np.array(reverse_work)
<<<<<<< HEAD
        bar_data = pymbar.bar(forward_work, reverse_work)
        free_energy = bar_data["Delta_f"]
=======
        fe_bar = pymbar.bar(forward_work, reverse_work)
        free_energy = fe_bar["Delta_f"]
        error = fe_bar["dDelta_f"]
>>>>>>> b835e6c8

        return (
            free_energy * unit.k * self.data["temperature"] * unit.avogadro_constant
        ).to("kcal/mol")

    def get_uncertainty(self, n_bootstraps=1000):
        """
        Estimate uncertainty using standard deviation of the distribution of bootstrapped
        free energy (dg) samples.

        Parameters
        ----------
        n_bootstraps

        Returns
        -------
        free_energy_uncertainty: unit.Quantity
            Uncertainty on the free energy estimate in units of kcal/mol.

        """
        import numpy as np
        import numpy.typing as npt

        forward_work = [i[-1] for i in self.data["forward_work"]]
        reverse_work = [i[-1] for i in self.data["reverse_work"]]

        forward: npt.NDArray[float] = np.array(forward_work)
        reverse: npt.NDArray[float] = np.array(reverse_work)

        all_dgs = self._do_bootstrap(forward, reverse, n_bootstraps=n_bootstraps)

        # TODO: Check if standard deviation is a good uncertainty estimator
        return (
            np.std(all_dgs) * unit.k * self.data["temperature"] * unit.avogadro_constant
        ).to("kcal/mol")

    def get_rate_of_convergence(self): ...

    # @lru_cache()
    def _do_bootstrap(self, forward, reverse, n_bootstraps=1000):
        """
        Performs bootstrapping from forward and reverse cumulated works.

        Parameters
        ----------
        forward: np.ndarray[float]
            Array of cumulated works for the forward transformation
        reverse: np.ndarray[float]
            Array of cumulated works for the reverse transformation


        Returns
        -------
        free_energies: np.ndarray[Float]
            List of bootstrapped free energies in units of kT.
        """
        import pymbar
        import numpy as np
        import numpy.typing as npt

        # Check to make sure forward and reverse work values match in length
        assert len(forward) == len(
            reverse
        ), "Forward and reverse work values are not paired"

        all_dgs: npt.NDArray[float] = np.zeros(n_bootstraps)  # initialize dgs array

        traj_size = len(forward)
        for i in range(n_bootstraps):
            # Sample trajectory indices with replacement
            indices = np.random.choice(
                np.arange(traj_size), size=[traj_size], replace=True
            )
<<<<<<< HEAD
            pymbar_data = pymbar.bar(forward[indices], reverse[indices])
            all_dgs[i] = pymbar_data["Delta_f"]
=======
            fe_bar = pymbar.bar(forward[indices], reverse[indices])
            dg = fe_bar["Delta_f"]
            ddg = fe_bar["dDelta_f"]
            all_dgs[i] = dg
>>>>>>> b835e6c8

        return all_dgs


class NonEquilibriumCyclingProtocol(Protocol):
    """
    Run RBFE calculations between two chemical states using alchemical NEQ cycling and `gufe` objects.

    Chemical states are assumed to have the same component keys, as in, stateA should be composed
    of the same type of components as components in stateB.
    """

    _settings_cls = NonEquilibriumCyclingSettings
    _simulation_unit = CycleUnit
    _settings_cls = NonEquilibriumCyclingSettings
    result_cls = NonEquilibriumCyclingProtocolResult

    def __init__(self, settings: Settings):
        super().__init__(settings)

    @classmethod
    def _default_settings(cls):
        from feflow.settings import (
            NonEquilibriumCyclingSettings,
            PeriodicNonequilibriumIntegratorSettings,
        )
        from gufe.settings import OpenMMSystemGeneratorFFSettings, ThermoSettings
        from openfe.protocols.openmm_utils.omm_settings import (
            OpenMMSolvationSettings,
            OpenMMEngineSettings,
        )
        from openfe.protocols.openmm_rfe.equil_rfe_settings import AlchemicalSettings

        return NonEquilibriumCyclingSettings(
            forcefield_settings=OpenMMSystemGeneratorFFSettings(),
            thermo_settings=ThermoSettings(
                temperature=300 * unit.kelvin, pressure=1 * unit.bar
            ),
            solvation_settings=OpenMMSolvationSettings(),
            partial_charge_settings=OpenFFPartialChargeSettings(),
            alchemical_settings=AlchemicalSettings(softcore_LJ="gapsys"),
            integrator_settings=PeriodicNonequilibriumIntegratorSettings(),
            engine_settings=OpenMMEngineSettings(),
        )

    # NOTE: create method should be really fast, since it would be running in the work units not the clients!!
    def _create(
        self,
        stateA: ChemicalSystem,
        stateB: ChemicalSystem,
<<<<<<< HEAD
        mapping: Optional[ComponentMapping | dict[str, ComponentMapping]] = None,
        extends: Optional[ProtocolDAGResult] = None,
    ) -> list[ProtocolUnit]:
=======
        mapping: Optional[Union[ComponentMapping, list[ComponentMapping]]] = None,
        extends: Optional[ProtocolDAGResult] = None,
    ) -> list[ProtocolUnit]:
        from openfe.protocols.openmm_rfe.equil_rfe_methods import (
            _validate_alchemical_components,
        )
        from openfe.protocols.openmm_utils import system_validation

        if extends:
            raise NotImplementedError("Can't extend simulations yet")

        # Do manual validation until it is part of the protocol
        # Get alchemical components & validate them + mapping
        alchem_comps = system_validation.get_alchemical_components(stateA, stateB)
        # raise an error if we have more than one mapping
        _validate_alchemical_components(alchem_comps, mapping)
        mapping = mapping[0] if isinstance(mapping, list) else mapping  # type: ignore

>>>>>>> b835e6c8
        # inputs to `ProtocolUnit.__init__` should either be `Gufe` objects
        # or JSON-serializable objects
        # Validate inputs
        self.validate(stateA=stateA, stateB=stateB, mapping=mapping, extends=extends)

        num_cycles = self.settings.num_cycles

        setup = SetupUnit(
            protocol=self,
            state_a=stateA,
            state_b=stateB,
            mapping=mapping,
            name="setup",
        )

        simulations = [
            self._simulation_unit(protocol=self, setup=setup, name=f"cycle_{replicate}")
            for replicate in range(num_cycles)
        ]

        end = ResultUnit(name="result", simulations=simulations)

        return [setup, *simulations, end]

    def _gather(
        self, protocol_dag_results: Iterable[ProtocolDAGResult]
    ) -> dict[str, Any]:
        from collections import defaultdict

        outputs = defaultdict(list)
        for pdr in protocol_dag_results:
            for pur in pdr.protocol_unit_results:
                if pur.name == "result":
                    outputs["forward_work"].extend(pur.outputs["forward_work"])
                    outputs["reverse_work"].extend(pur.outputs["reverse_work"])
                    # TODO: below is broken; extending from a dict only puts in keys
                    # don't need it right now anyway
                    # outputs["work_file_paths"].extend(pur.outputs["paths"])

        # include the temperature so the ProtocolResult object can convert out
        # of kT units
        outputs["temperature"] = self.settings.thermo_settings.temperature

        # This can be populated however we want
        return outputs

    @staticmethod
    def _check_mappings_consistency(mapping, chemical_system_a, chemical_system_b):
        """
        Method to check that the mappings objects are consistent to be used in the protocol.
        To be used when validating the protocol creation.

        Note: This is though to be a protocol-specific function for now.
        """
        # Check components in mapping are part of the chemical systems
        mapping_comp_a = mapping.componentA
        mapping_comp_b = mapping.componentB
        chem_sys_a_keys = [
            component.key for _, component in chemical_system_a.components.items()
        ]
        chem_sys_b_keys = [
            component.key for _, component in chemical_system_b.components.items()
        ]
        # TODO: We could probably raise a custom Exception here, instead of an AssertionError
        assert (
            mapping_comp_a.key in chem_sys_a_keys
        ), "Component A in mapping not found in chemical system A."
        assert (
            mapping_comp_b.key in chem_sys_b_keys
        ), "Component B in mapping not found in chemical system B."

    def _validate(
        self,
        *,
        stateA: ChemicalSystem,
        stateB: ChemicalSystem,
        mapping: ComponentMapping | list[ComponentMapping] | None,
        extends: ProtocolDAGResult | None = None,
    ):
        """
        Validate and handle input parameters for the protocol setup.

        This block ensures that the required `mapping` argument is provided, prevents
        unsupported extensions of existing simulations, verifies that the specified
        mappings between the initial (`stateA`) and final (`stateB`) chemical systems
        are consistent, and that each chemical system contains at most one solvent
        component.

        Raises
        ------
        ValueError
            If the `mapping` argument is not provided.
        NotImplementedError
            If `extends=True`, since extending simulations is not yet supported.
        RuntimeError
            If the mapping is found to be inconsistent with the provided chemical systems.
        AssertionError
            If the provided mapping is inconsistent with the chemical systems,
            or if either ``stateA`` or ``stateB`` contains more than one solvent
            component.

        Notes
        -----
        Vacuum simulations (i.e., systems with zero solvent components) are
        allowed. The solvent restriction is enforced symmetrically on both
        ``stateA`` and ``stateB`` to ensure compatibility with supported protocol
        types.
        """
        # Handle parameters
        if mapping is None:
            raise ValueError("`mapping` is required for this Protocol")
        if extends:
            raise NotImplementedError("Can't extend simulations yet")

        # check mapping compatibility
        self._check_mappings_consistency(
            mapping=mapping, chemical_system_a=stateA, chemical_system_b=stateB
        )

        # We only support up to one solvent component in each system (0 for vacuum simulations)

        state_a_solv_comps = stateA.get_components_of_type(SolventComponent)
        state_b_solv_comps = stateB.get_components_of_type(SolventComponent)
        assert (
            len(state_a_solv_comps) <= 1
        ), f"State A has {len(state_a_solv_comps)} components. Only 0 or 1 allowed."
        assert (
            len(state_b_solv_comps) <= 1
        ), f"State B has {state_b_solv_comps} components. Only 0 or 1 allowed."
        # Make sure solvent components use the same parameters/configuration
        for solv_comp_a, solv_comp_b in zip(state_a_solv_comps, state_b_solv_comps):
            assert (
                solv_comp_a == solv_comp_b
            ), "Solvent parameters differ between solvent components."<|MERGE_RESOLUTION|>--- conflicted
+++ resolved
@@ -1,12 +1,5 @@
 # Adapted from perses: https://github.com/choderalab/perses/blob/protocol-neqcyc/perses/protocols/nonequilibrium_cycling.py
 
-<<<<<<< HEAD
-=======
-from typing import Optional, Any, Union
-from collections.abc import Iterable
-from itertools import chain
-
->>>>>>> b835e6c8
 import datetime
 import logging
 import pickle
@@ -30,15 +23,7 @@
 
 # TODO: Remove/change when things get migrated to openmmtools or feflow
 from openfe.protocols.openmm_utils import system_creation
-<<<<<<< HEAD
 from openfe.protocols.openmm_utils.omm_compute import get_openmm_platform
-=======
-
-try:  # Support openfe < 1.3.0
-    from openfe.protocols.openmm_rfe._rfe_utils.compute import get_openmm_platform
-except ModuleNotFoundError:
-    from openfe.protocols.openmm_utils.omm_compute import get_openmm_platform
->>>>>>> b835e6c8
 
 from openff.toolkit import Molecule as OFFMolecule
 from openff.units import unit
@@ -343,7 +328,6 @@
         context.setPositions(positions)
 
         try:
-<<<<<<< HEAD
             # Minimize
             openmm.LocalEnergyMinimizer.minimize(context)
             # Optionally store minimized topology -- Mostly for debugging purposes
@@ -358,8 +342,6 @@
                 ) as out_file:
                     PDBFile.writeFile(omm_top_, omm_pos_, out_file)
 
-=======
->>>>>>> b835e6c8
             # SERIALIZE SYSTEM, STATE, INTEGRATOR
             # need to set velocities to temperature so serialized state features velocities,
             # which is important for usability by the Folding@Home openmm-core
@@ -821,14 +803,8 @@
 
         forward_work: npt.NDArray[float] = np.array(forward_work)
         reverse_work: npt.NDArray[float] = np.array(reverse_work)
-<<<<<<< HEAD
         bar_data = pymbar.bar(forward_work, reverse_work)
         free_energy = bar_data["Delta_f"]
-=======
-        fe_bar = pymbar.bar(forward_work, reverse_work)
-        free_energy = fe_bar["Delta_f"]
-        error = fe_bar["dDelta_f"]
->>>>>>> b835e6c8
 
         return (
             free_energy * unit.k * self.data["temperature"] * unit.avogadro_constant
@@ -902,15 +878,8 @@
             indices = np.random.choice(
                 np.arange(traj_size), size=[traj_size], replace=True
             )
-<<<<<<< HEAD
             pymbar_data = pymbar.bar(forward[indices], reverse[indices])
             all_dgs[i] = pymbar_data["Delta_f"]
-=======
-            fe_bar = pymbar.bar(forward[indices], reverse[indices])
-            dg = fe_bar["Delta_f"]
-            ddg = fe_bar["dDelta_f"]
-            all_dgs[i] = dg
->>>>>>> b835e6c8
 
         return all_dgs
 
@@ -961,30 +930,9 @@
         self,
         stateA: ChemicalSystem,
         stateB: ChemicalSystem,
-<<<<<<< HEAD
         mapping: Optional[ComponentMapping | dict[str, ComponentMapping]] = None,
         extends: Optional[ProtocolDAGResult] = None,
     ) -> list[ProtocolUnit]:
-=======
-        mapping: Optional[Union[ComponentMapping, list[ComponentMapping]]] = None,
-        extends: Optional[ProtocolDAGResult] = None,
-    ) -> list[ProtocolUnit]:
-        from openfe.protocols.openmm_rfe.equil_rfe_methods import (
-            _validate_alchemical_components,
-        )
-        from openfe.protocols.openmm_utils import system_validation
-
-        if extends:
-            raise NotImplementedError("Can't extend simulations yet")
-
-        # Do manual validation until it is part of the protocol
-        # Get alchemical components & validate them + mapping
-        alchem_comps = system_validation.get_alchemical_components(stateA, stateB)
-        # raise an error if we have more than one mapping
-        _validate_alchemical_components(alchem_comps, mapping)
-        mapping = mapping[0] if isinstance(mapping, list) else mapping  # type: ignore
-
->>>>>>> b835e6c8
         # inputs to `ProtocolUnit.__init__` should either be `Gufe` objects
         # or JSON-serializable objects
         # Validate inputs
