name: feflow-test
channels:
  - conda-forge
  - defaults
dependencies:
    # Base depends
  - gufe
  - numpy
  - openfe  # TODO: Remove once we don't depend on openfe
<<<<<<< HEAD
  - openff-units
  - openmm
  - pymbar
  - python
=======
>>>>>>> 6c17003d
  - pip
  - pydantic=1  # TODO: Modify when we support pydantic 2
  - python

    # Testing
  - pytest
  - pytest-cov
  - pytest-xdist
  - codecov

  #  - codecov
<|MERGE_RESOLUTION|>--- conflicted
+++ resolved
@@ -7,14 +7,9 @@
   - gufe
   - numpy
   - openfe  # TODO: Remove once we don't depend on openfe
-<<<<<<< HEAD
   - openff-units
   - openmm
   - pymbar
-  - python
-=======
->>>>>>> 6c17003d
-  - pip
   - pydantic=1  # TODO: Modify when we support pydantic 2
   - python
 
