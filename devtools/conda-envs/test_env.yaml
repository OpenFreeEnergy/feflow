name: feflow-test
channels:
  - conda-forge
  - openeye
dependencies:
    # Base depends
<<<<<<< HEAD
  - gufe >=1.3, <2
=======
  - gufe >=1.2.0
>>>>>>> b710efb2
  - numpy
  - openfe >=1.1.0  # TODO: Remove once we don't depend on openfe
  - openff-units
  - openmm
  - openmmforcefields >=0.14.1  # TODO: remove when upstream deps fix this
  - pymbar >4.0
  - pydantic >=1.10.17
  - python

    # Testing (optional deps)
  - espaloma_charge ==0.0.8  # To use Espaloma FF in tests
  - torchdata <0.10
  - openeye-toolkits
  - openff-nagl  # To use OpenFF's NAGL forcefield in tests
  - openmoltools  # TODO: Remove once we refactor tests
  - perses  # TODO: Remove once we don't depend on perses for tests
  - pytest
  - pytest-cov
  - pytest-xdist
  - codecov

  #  - codecov
<|MERGE_RESOLUTION|>--- conflicted
+++ resolved
@@ -4,11 +4,7 @@
   - openeye
 dependencies:
     # Base depends
-<<<<<<< HEAD
   - gufe >=1.3, <2
-=======
-  - gufe >=1.2.0
->>>>>>> b710efb2
   - numpy
   - openfe >=1.1.0  # TODO: Remove once we don't depend on openfe
   - openff-units
